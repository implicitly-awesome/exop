--- conflicted
+++ resolved
@@ -32,28 +32,30 @@
 
   test "operation with unknown type check" do
     assert %ArgumentError{
-      message: "Unknown type check `:unknown` for parameter `:b` in module `OperationTest.WrongOperation`, " <>
-               "supported type checks are `:boolean`, `:integer`, `:float`, `:string`, `:tuple`, `:struct`, " <>
-               "`:map`, `:list`, `:atom`, `:function`, `:keyword`, `:module`."
-    } = operation_with_unknown_type()
+             message:
+               "Unknown type check `:unknown` for parameter `:b` in module `OperationTest.WrongOperation`, " <>
+                 "supported type checks are `:boolean`, `:integer`, `:float`, `:string`, `:tuple`, `:struct`, " <>
+                 "`:map`, `:list`, `:atom`, `:function`, `:keyword`, `:module`."
+           } = operation_with_unknown_type()
   end
 
   test "defines contract/0" do
-    assert :functions |> Operation.__info__ |> Keyword.has_key?(:contract)
+    assert :functions |> Operation.__info__() |> Keyword.has_key?(:contract)
   end
 
   test "stores defined properties in a contract" do
-    assert Operation.contract |> is_list
-    assert Operation.contract |> List.first |> is_map
-    assert Enum.sort(Operation.contract) == Enum.sort(@valid_contract)
+    assert Operation.contract() |> is_list
+    assert Operation.contract() |> List.first() |> is_map
+    assert Enum.sort(Operation.contract()) == Enum.sort(@valid_contract)
   end
 
   test "defines run/1" do
-    assert :functions |> Operation.__info__ |> Keyword.has_key?(:run)
+    assert :functions |> Operation.__info__() |> Keyword.has_key?(:run)
   end
 
   test "process/1 takes a single param which is Map type" do
-    assert Operation.run(param1: 1, param2: "string") == {:ok, ["This is the process/1 params", %{param1: 1, param2: "string"}]}
+    assert Operation.run(param1: 1, param2: "string") ==
+             {:ok, ["This is the process/1 params", %{param1: 1, param2: "string"}]}
   end
 
   test "run/1: returns :validation_failed error when contract didn't pass validation" do
@@ -73,7 +75,7 @@
       end
     end
 
-    assert DefOperation.run == {:ok, 999}
+    assert DefOperation.run() == {:ok, 999}
   end
 
   test "run/1: pass default value of required missed parameter (thus pass a validation)" do
@@ -105,7 +107,10 @@
   end
 
   test "params/1: doesn't invoke a contract validation" do
-    assert Operation.process(param1: "not integer", param2: 777) == ["This is the process/1 params", [param1: "not integer", param2: 777]]
+    assert Operation.process(param1: "not integer", param2: 777) == [
+             "This is the process/1 params",
+             [param1: "not integer", param2: 777]
+           ]
   end
 
   test "defined_params/0: returns params that were defined in the contract, filter out others" do
@@ -164,7 +169,7 @@
       end
     end
 
-    assert Def7Operation.run == {:interrupt, %{my_error: "oops"}}
+    assert Def7Operation.run() == {:interrupt, %{my_error: "oops"}}
   end
 
   test "interrupt/1: pass other exceptions" do
@@ -179,7 +184,7 @@
       end
     end
 
-    assert_raise(RuntimeError, fn -> Def8Operation.run end)
+    assert_raise(RuntimeError, fn -> Def8Operation.run() end)
   end
 
   defmodule TruePolicy do
@@ -207,7 +212,7 @@
       def process(_params), do: current_policy()
     end
 
-    assert Def9Operation.run == {:ok, {TruePolicy, :test}}
+    assert Def9Operation.run() == {:ok, {TruePolicy, :test}}
   end
 
   test "authorizes with provided policy" do
@@ -219,7 +224,7 @@
       def process(_params), do: authorize(user: %TestUser{})
     end
 
-    assert Def10Operation.run == {:ok, :ok}
+    assert Def10Operation.run() == {:ok, :ok}
 
     defmodule Def11Operation do
       use Exop.Operation
@@ -229,7 +234,7 @@
       def process(_params), do: authorize(user: %TestUser{})
     end
 
-    assert Def11Operation.run == {:error, {:auth, :test}}
+    assert Def11Operation.run() == {:error, {:auth, :test}}
   end
 
   test "operation invokation stops if auth failed" do
@@ -244,7 +249,7 @@
       end
     end
 
-    assert Def12Operation.run == {:error, {:auth, :test}}
+    assert Def12Operation.run() == {:error, {:auth, :test}}
   end
 
   test "returns errors with malformed policy definition" do
@@ -264,8 +269,8 @@
       def process(_params), do: authorize(%TestUser{})
     end
 
-    assert Def14Operation.run == {:error, {:auth, :unknown_policy}}
-    assert Def15Operation.run == {:error, {:auth, :unknown_policy}}
+    assert Def14Operation.run() == {:error, {:auth, :unknown_policy}}
+    assert Def15Operation.run() == {:error, {:auth, :unknown_policy}}
   end
 
   test "the last policy definition overrides previous definitions" do
@@ -278,7 +283,7 @@
       def process(_params), do: current_policy()
     end
 
-    assert Def16Operation.run == {:ok, {FalsePolicy, :test}}
+    assert Def16Operation.run() == {:ok, {FalsePolicy, :test}}
   end
 
   test "coerce function takes coerced param tuple and a map with all params" do
@@ -335,24 +340,18 @@
     defmodule Def20Operation do
       use Exop.Operation
 
-<<<<<<< HEAD
       parameter :a, func: &__MODULE__.validate/2, coerce_with: &__MODULE__.coerce/2
-=======
-      parameter :a, func: &__MODULE__.validate/2, coerce_with: &__MODULE__.coerce/1
       parameter :b, func: &__MODULE__.validate/1
->>>>>>> 49e45a5b
 
       def process(params), do: params
 
       def validate(_params, x), do: validate(x)
 
-<<<<<<< HEAD
-      def coerce(_, _), do: 0
-=======
       def validate(x), do: x > 0
 
       def coerce(x), do: x + 1
->>>>>>> 49e45a5b
+
+      def coerce({:a, a_value}, _received_params), do: a_value + 1
     end
 
     assert Def18Operation.run(a: 2) == {:ok, 4}
@@ -360,7 +359,9 @@
 
     assert Def19Operation.run() == {:ok, "str"}
 
-    assert Def20Operation.run(a: -1, b: 0) == {:error, {:validation, %{a: ["isn't valid"], b: ["isn't valid"]}}}
+    assert Def20Operation.run(a: -1, b: 0) ==
+             {:error, {:validation, %{a: ["isn't valid"], b: ["isn't valid"]}}}
+
     assert Def20Operation.run(a: 0, b: 0) == {:error, {:validation, %{b: ["isn't valid"]}}}
     assert Def20Operation.run(a: 0, b: 1) == {:ok, %{a: 1, b: 1}}
   end
@@ -483,26 +484,34 @@
     defmodule Def29Operation do
       use Exop.Operation
 
-      parameter :list_param, list_item: %{type: :string, length: %{min: 7}}, default: ["1234567", "7chars"]
+      parameter :list_param,
+        list_item: %{type: :string, length: %{min: 7}},
+        default: ["1234567", "7chars"]
 
       def process(params), do: {:ok, params[:list_param]}
     end
 
-    assert Def29Operation.run() == {:error, {:validation, %{"list_param[1]" => ["length must be greater than or equal to 7"]}}}
+    assert Def29Operation.run() ==
+             {:error,
+              {:validation, %{"list_param[1]" => ["length must be greater than or equal to 7"]}}}
   end
 
   test "list_item + coerce_with" do
     defmodule Def30Operation do
       use Exop.Operation
 
-      parameter :list_param, list_item: [type: :string, length: %{min: 7}], coerce_with: &__MODULE__.make_list/2
+      parameter :list_param,
+        list_item: [type: :string, length: %{min: 7}],
+        coerce_with: &__MODULE__.make_list/2
 
       def process(params), do: {:ok, params[:list_param]}
 
       def make_list(_, _), do: ["1234567", "7chars"]
     end
 
-    assert Def30Operation.run() == {:error, {:validation, %{"list_param[1]" => ["length must be greater than or equal to 7"]}}}
+    assert Def30Operation.run() ==
+             {:error,
+              {:validation, %{"list_param[1]" => ["length must be greater than or equal to 7"]}}}
   end
 
   test "string-named parameters are allowed" do
@@ -515,9 +524,15 @@
       def process(params), do: {:ok, params}
     end
 
-    assert Def31Operation.run() == {:error, {:validation, %{"a" => ["is required"], "b" => ["is required"]}}}
-    assert Def31Operation.run(%{"a" => 1, "b" => "2"}) == {:error, {:validation, %{"a" => ["has wrong type"], "b" => ["has wrong type"]}}}
-    assert Def31Operation.run(%{"a" => "1", b: 2}) == {:error, {:validation, %{"b" => ["is required"]}}}
+    assert Def31Operation.run() ==
+             {:error, {:validation, %{"a" => ["is required"], "b" => ["is required"]}}}
+
+    assert Def31Operation.run(%{"a" => 1, "b" => "2"}) ==
+             {:error, {:validation, %{"a" => ["has wrong type"], "b" => ["has wrong type"]}}}
+
+    assert Def31Operation.run(%{"a" => "1", b: 2}) ==
+             {:error, {:validation, %{"b" => ["is required"]}}}
+
     assert Def31Operation.run(%{"a" => "1", "b" => 2}) == {:ok, %{"a" => "1", "b" => 2}}
   end
 
@@ -531,8 +546,12 @@
       def process(params), do: {:ok, params}
     end
 
-    assert Def32Operation.run() == {:error, {:validation, %{"a" => ["is required"], :b => ["is required"]}}}
-    assert Def32Operation.run(%{"a" => 1, b: "2"}) == {:error, {:validation, %{"a" => ["has wrong type"], :b => ["has wrong type"]}}}
+    assert Def32Operation.run() ==
+             {:error, {:validation, %{"a" => ["is required"], :b => ["is required"]}}}
+
+    assert Def32Operation.run(%{"a" => 1, b: "2"}) ==
+             {:error, {:validation, %{"a" => ["has wrong type"], :b => ["has wrong type"]}}}
+
     assert Def32Operation.run(%{"a" => "1"}) == {:error, {:validation, %{:b => ["is required"]}}}
     assert Def32Operation.run(%{"a" => "1", b: 2}) == {:ok, %{"a" => "1", :b => 2}}
   end
@@ -588,14 +607,21 @@
       assert Def36Operation.run(a: 1) == {:ok, %{a: 1}}
       assert Def36Operation.run(a: nil) == {:ok, %{a: nil}}
       assert Def36Operation.run(b: 1) == {:ok, %{b: 1}}
-      assert Def36Operation.run(b: nil) == {:error, {:validation, %{b: ["doesn't allow nil", "has wrong type"]}}}
+
+      assert Def36Operation.run(b: nil) ==
+               {:error, {:validation, %{b: ["doesn't allow nil", "has wrong type"]}}}
     end
 
     test "skips all checks" do
       defmodule Def37Operation do
         use Exop.Operation
 
-        parameter :a, type: :integer, numericality: [greater_than: 2], allow_nil: true, required: false
+        parameter :a,
+          type: :integer,
+          numericality: [greater_than: 2],
+          allow_nil: true,
+          required: false
+
         parameter :b, allow_nil: true, func: &__MODULE__.nil_check/2, required: false
 
         def nil_check(_, nil), do: {:error, :this_is_nil}
@@ -605,7 +631,10 @@
 
       assert Def37Operation.run(a: nil) == {:ok, %{a: nil}}
       assert Def37Operation.run(a: 1) == {:error, {:validation, %{a: ["must be greater than 2"]}}}
-      assert Def37Operation.run(a: "1") == {:error, {:validation, %{a: ["not a number", "has wrong type"]}}}
+
+      assert Def37Operation.run(a: "1") ==
+               {:error, {:validation, %{a: ["not a number", "has wrong type"]}}}
+
       assert Def37Operation.run(b: nil) == {:ok, %{b: nil}}
     end
 
@@ -716,13 +745,17 @@
     end
 
     assert Def44Operation.run(a: :a) == {:error, {:validation, %{a: ["has wrong type"]}}}
-    assert Def44Operation.run(a: []) == {:error, {:validation, %{"a[:b]" => ["is required"], "a[:c]" => ["is required"]}}}
-    assert Def44Operation.run(a: %{}) == {:error, {:validation, %{"a[:b]" => ["is required"], "a[:c]" => ["is required"]}}}
+
+    assert Def44Operation.run(a: []) ==
+             {:error, {:validation, %{"a[:b]" => ["is required"], "a[:c]" => ["is required"]}}}
+
+    assert Def44Operation.run(a: %{}) ==
+             {:error, {:validation, %{"a[:b]" => ["is required"], "a[:c]" => ["is required"]}}}
+
     assert Def44Operation.run(a: [b: :b, c: "c"]) == {:ok, %{a: [b: :b, c: "c"]}}
     assert Def44Operation.run(a: %{b: :b, c: "c"}) == {:ok, %{a: %{b: :b, c: "c"}}}
   end
 
-<<<<<<< HEAD
   describe "implicit inner" do
     test "works with maps" do
       defmodule Def45Operation do
@@ -735,7 +768,9 @@
 
       assert Def45Operation.run(a: :a) == {:error, {:validation, %{a: ["has wrong type"]}}}
       assert Def45Operation.run(a: %{b: :b, c: "c"}) == {:ok, %{a: %{b: :b, c: "c"}}}
-      assert Def45Operation.run(a: %{}) == {:error, {:validation, %{"a[:b]" => ["is required"], "a[:c]" => ["is required"]}}}
+
+      assert Def45Operation.run(a: %{}) ==
+               {:error, {:validation, %{"a[:b]" => ["is required"], "a[:c]" => ["is required"]}}}
     end
 
     test "works with keywords" do
@@ -749,14 +784,16 @@
 
       assert Def46Operation.run(a: :a) == {:error, {:validation, %{a: ["has wrong type"]}}}
       assert Def46Operation.run(a: [b: :b, c: "c"]) == {:ok, %{a: [b: :b, c: "c"]}}
-      assert Def46Operation.run(a: []) == {:error, {:validation, %{"a[:b]" => ["is required"], "a[:c]" => ["is required"]}}}
+
+      assert Def46Operation.run(a: []) ==
+               {:error, {:validation, %{"a[:b]" => ["is required"], "a[:c]" => ["is required"]}}}
     end
 
     test "doesnt work" do
       defmodule Def47Operation do
         use Exop.Operation
 
-        parameter :a, [type: :atom]
+        parameter :a, type: :atom
 
         def process(params), do: params
       end
@@ -766,7 +803,7 @@
     end
   end
 
-  defmodule Def48Struct, do: defstruct [:a, :b]
+  defmodule(Def48Struct, do: defstruct([:a, :b]))
 
   test "run/1 accepts a struct as params" do
     defmodule Def48Operation do
@@ -774,30 +811,16 @@
 
       parameter :a, type: :integer
       parameter :b, type: :string
-=======
-  test ":inner check accepts opts as both map and keyword" do
-    defmodule Def46Operation do
-      use Exop.Operation
-
-      parameter :a, inner: [b: [type: :atom], c: [type: :string]]
 
       def process(params), do: params
     end
 
-    defmodule Def47Operation do
-      use Exop.Operation
-
-      parameter :a, inner: %{b: [type: :atom], c: [type: :string]}
->>>>>>> 49e45a5b
-
-      def process(params), do: params
-    end
-
-<<<<<<< HEAD
     assert Def48Operation.run(a: 1, b: "1") == {:ok, %{a: 1, b: "1"}}
     assert Def48Operation.run(%{a: 1, b: "1"}) == {:ok, %{a: 1, b: "1"}}
     assert Def48Operation.run(%Def48Struct{a: 1, b: "1"}) == {:ok, %{a: 1, b: "1"}}
-    assert Def48Operation.run(%Def48Struct{a: "1", b: "1"}) == {:error, {:validation, %{a: ["has wrong type"]}}}
+
+    assert Def48Operation.run(%Def48Struct{a: "1", b: "1"}) ==
+             {:error, {:validation, %{a: ["has wrong type"]}}}
   end
 
   describe ":from option" do
@@ -824,24 +847,53 @@
       assert Def49Operation.run(%{"a" => 1, b: "1"}) == {:ok, %{a: 1, b: "1"}}
       assert Def49Operation.run(%{a: 1, bB: "1"}) == {:ok, %{a: 1, b: "1"}}
       assert Def49Operation.run(%{"a" => 1, bB: "1"}) == {:ok, %{a: 1, b: "1"}}
-      assert Def49Operation.run(%{"a" => 1, bB: 1}) == {:error, {:validation, %{b: ["has wrong type"]}}}
+
+      assert Def49Operation.run(%{"a" => 1, bB: 1}) ==
+               {:error, {:validation, %{b: ["has wrong type"]}}}
 
       assert Def50Operation.run(a: 1, b: "1") == {:ok, %{a: 1, b: "1"}}
       assert Def50Operation.run(aA: 1, bB: "1") == {:ok, %{a: 1, b: "1"}}
       assert Def50Operation.run(aA: 1, bB: 1) == {:error, {:validation, %{b: ["has wrong type"]}}}
     end
-=======
-    assert Def46Operation.run(a: :a) == {:error, {:validation, %{a: ["has wrong type"]}}}
-    assert Def46Operation.run(a: []) == {:error, {:validation, %{"a[:b]" => ["is required"], "a[:c]" => ["is required"]}}}
-    assert Def46Operation.run(a: %{}) == {:error, {:validation, %{"a[:b]" => ["is required"], "a[:c]" => ["is required"]}}}
-    assert Def46Operation.run(a: [b: :b, c: "c"]) == {:ok, %{a: [b: :b, c: "c"]}}
-    assert Def46Operation.run(a: %{b: :b, c: "c"}) == {:ok, %{a: %{b: :b, c: "c"}}}
-
-    assert Def47Operation.run(a: :a) == {:error, {:validation, %{a: ["has wrong type"]}}}
-    assert Def47Operation.run(a: []) == {:error, {:validation, %{"a[:b]" => ["is required"], "a[:c]" => ["is required"]}}}
-    assert Def47Operation.run(a: %{}) == {:error, {:validation, %{"a[:b]" => ["is required"], "a[:c]" => ["is required"]}}}
-    assert Def47Operation.run(a: [b: :b, c: "c"]) == {:ok, %{a: [b: :b, c: "c"]}}
-    assert Def47Operation.run(a: %{b: :b, c: "c"}) == {:ok, %{a: %{b: :b, c: "c"}}}
->>>>>>> 49e45a5b
+  end
+
+  test ":inner check accepts opts as both map and keyword" do
+    defmodule Def51Operation do
+      use Exop.Operation
+
+      parameter :a, inner: [b: [type: :atom], c: [type: :string]]
+
+      def process(params), do: params
+    end
+
+    defmodule Def52Operation do
+      use Exop.Operation
+
+      parameter :a, inner: %{b: [type: :atom], c: [type: :string]}
+
+      def process(params), do: params
+    end
+
+    assert Def51Operation.run(a: :a) == {:error, {:validation, %{a: ["has wrong type"]}}}
+
+    assert Def51Operation.run(a: []) ==
+             {:error, {:validation, %{"a[:b]" => ["is required"], "a[:c]" => ["is required"]}}}
+
+    assert Def51Operation.run(a: %{}) ==
+             {:error, {:validation, %{"a[:b]" => ["is required"], "a[:c]" => ["is required"]}}}
+
+    assert Def51Operation.run(a: [b: :b, c: "c"]) == {:ok, %{a: [b: :b, c: "c"]}}
+    assert Def51Operation.run(a: %{b: :b, c: "c"}) == {:ok, %{a: %{b: :b, c: "c"}}}
+
+    assert Def52Operation.run(a: :a) == {:error, {:validation, %{a: ["has wrong type"]}}}
+
+    assert Def52Operation.run(a: []) ==
+             {:error, {:validation, %{"a[:b]" => ["is required"], "a[:c]" => ["is required"]}}}
+
+    assert Def52Operation.run(a: %{}) ==
+             {:error, {:validation, %{"a[:b]" => ["is required"], "a[:c]" => ["is required"]}}}
+
+    assert Def52Operation.run(a: [b: :b, c: "c"]) == {:ok, %{a: [b: :b, c: "c"]}}
+    assert Def52Operation.run(a: %{b: :b, c: "c"}) == {:ok, %{a: %{b: :b, c: "c"}}}
   end
 end