defmodule Exop.ValidationChecks do
  @moduledoc """
  Provides low-level validation functions:

    * check_type/3
    * check_required/3
    * check_numericality/3
    * check_in/3
    * check_not_in/3
    * check_format/3
    * check_length/3
    * check_struct/3
    * check_func/3
    * check_equals/3
    * check_exactly/3
    * check_allow_nil/3
  """

  alias Exop.TypeValidation

  @no_check_item :exop_no_check_item

  @type check_error :: %{(atom() | String.t()) => String.t()}

<<<<<<< HEAD
=======
  @known_types ~w(boolean integer float string tuple map struct list atom module function keyword uuid)a

>>>>>>> 49e45a5b
  @doc """
  Returns an check_item's value from either a Keyword or a Map by an atom-key.

  ## Examples

      iex> Exop.ValidationChecks.get_check_item(%{a: 1, b: 2}, :a)
      1

      iex> Exop.ValidationChecks.get_check_item([a: 1, b: 2], :b)
      2

      iex> Exop.ValidationChecks.get_check_item(%{a: 1, b: 2}, :c)
      nil
  """
  @spec get_check_item(Keyword.t() | map(), atom() | String.t()) :: any() | nil
  def get_check_item(check_items, item_name) when is_map(check_items) do
    Map.get(check_items, item_name)
  end

  def get_check_item(check_items, item_name) when is_list(check_items) do
    Keyword.get(check_items, item_name)
  end

  def get_check_item(_check_items, _item), do: nil

  @doc """
  Checks whether a check_item has been provided.
  Returns a boolean.

  ## Examples

      iex> Exop.ValidationChecks.check_item_present?(%{a: 1, b: 2}, :a)
      true

      iex> Exop.ValidationChecks.check_item_present?([a: 1, b: 2], :b)
      true

      iex> Exop.ValidationChecks.check_item_present?(%{a: 1, b: 2}, :c)
      false

      iex> Exop.ValidationChecks.check_item_present?(%{a: 1, b: nil}, :b)
      true
  """
  @spec check_item_present?(Keyword.t() | map(), atom() | String.t()) :: boolean()
  def check_item_present?(check_items, item_name) when is_map(check_items) do
    Map.get(check_items, item_name, @no_check_item) != @no_check_item
  end

  def check_item_present?(check_items, item_name) when is_list(check_items) do
    Keyword.get(check_items, item_name, @no_check_item) != @no_check_item
  end

  def check_item_present?(_check_items, _item), do: false

  @doc """
  Checks if an item_name presents in params if its required (true).

  ## Examples

      iex> Exop.ValidationChecks.check_required(%{}, :some_item, false)
      true

      iex> Exop.ValidationChecks.check_required([a: 1, b: 2], :a, true)
      true

      iex> Exop.ValidationChecks.check_required(%{a: 1, b: 2}, :b, true)
      true
  """
  @spec check_required(Keyword.t() | map(), atom() | String.t(), boolean) :: true | check_error
  def check_required(_check_items, _item, false), do: true

  def check_required(check_items, item_name, true) do
    check_item_present?(check_items, item_name) || %{item_name => "is required"}
  end

  @doc """
  Checks the type of an item_name.

  ## Examples

      iex> Exop.ValidationChecks.check_type(%{a: 1}, :a, :integer)
      true

      iex> Exop.ValidationChecks.check_type(%{a: "1"}, :a, :string)
      true

      iex> Exop.ValidationChecks.check_type(%{a: nil}, :a, :string)
      %{:a => "has wrong type"}
  """
  @spec check_type(Keyword.t() | map(), atom() | String.t(), atom()) :: true | check_error
  def check_type(check_items, item_name, check) do
    if check_item_present?(check_items, item_name) do
      check_item = get_check_item(check_items, item_name)

      TypeValidation.check_value(check_item, check) || %{item_name => "has wrong type"}
    else
      true
    end
  end

<<<<<<< HEAD
=======
  defp do_check_type(check_item, :boolean) when is_boolean(check_item), do: true
  defp do_check_type(check_item, :integer) when is_integer(check_item), do: true
  defp do_check_type(check_item, :float) when is_float(check_item), do: true
  defp do_check_type(check_item, :string) when is_binary(check_item), do: true
  defp do_check_type(check_item, :tuple) when is_tuple(check_item), do: true

  defp do_check_type(%_{} = _check_item, :struct) do
    IO.warn("type check with :struct is deprecated, please use :map instead")
    true
  end

  defp do_check_type(_check_item, :struct) do
    IO.warn("type check with :struct is deprecated, please use :map instead")
    false
  end

  defp do_check_type(check_item, :map) when is_map(check_item), do: true
  defp do_check_type(check_item, :list) when is_list(check_item), do: true
  defp do_check_type(check_item, :atom) when is_atom(check_item), do: true
  defp do_check_type(check_item, :function) when is_function(check_item), do: true
  defp do_check_type([] = _check_item, :keyword), do: true
  defp do_check_type([{atom, _} | _] = _check_item, :keyword) when is_atom(atom), do: true

  defp do_check_type(check_item, :module) when is_atom(check_item) do
    Code.ensure_loaded?(check_item)
  end

  defp do_check_type(check_item, :uuid) when is_binary(check_item), do: validate_uuid(check_item)
  defp do_check_type(_, _), do: false

>>>>>>> 49e45a5b
  @doc """
  Checks an item_name over numericality constraints.

  ## Examples

      iex> Exop.ValidationChecks.check_numericality(%{a: 3}, :a, %{ equal_to: 3 })
      true

      iex> Exop.ValidationChecks.check_numericality(%{a: 5}, :a, %{ greater_than_or_equal_to: 3 })
      true

      iex> Exop.ValidationChecks.check_numericality(%{a: 3}, :a, %{ less_than_or_equal_to: 3 })
      true
  """
  @spec check_numericality(Keyword.t() | map(), atom() | String.t(), map()) :: true | check_error
  def check_numericality(check_items, item_name, checks) do
    if check_item_present?(check_items, item_name) do
      check_item = get_check_item(check_items, item_name)

      cond do
        is_number(check_item) ->
          result = checks |> Enum.map(&check_number(check_item, item_name, &1))
          if Enum.all?(result, &(&1 == true)), do: true, else: result

        true ->
          %{item_name => "not a number"}
      end
    else
      true
    end
  end

  @spec check_number(number, atom() | String.t(), {atom, number}) :: boolean
  defp check_number(number, item_name, {:equal_to, check_value}) do
    if number == check_value, do: true, else: %{item_name => "must be equal to #{check_value}"}
  end

  defp check_number(number, item_name, {:eq, check_value}) do
    check_number(number, item_name, {:equal_to, check_value})
  end

  defp check_number(number, item_name, {:equals, check_value}) do
    check_number(number, item_name, {:equal_to, check_value})
  end

  defp check_number(number, item_name, {:is, check_value}) do
    check_number(number, item_name, {:equal_to, check_value})
  end

  defp check_number(number, item_name, {:greater_than, check_value}) do
    if number > check_value, do: true, else: %{item_name => "must be greater than #{check_value}"}
  end

  defp check_number(number, item_name, {:gt, check_value}) do
    check_number(number, item_name, {:greater_than, check_value})
  end

  defp check_number(number, item_name, {:greater_than_or_equal_to, check_value}) do
    if number >= check_value,
      do: true,
      else: %{item_name => "must be greater than or equal to #{check_value}"}
  end

  defp check_number(number, item_name, {:min, check_value}) do
    check_number(number, item_name, {:greater_than_or_equal_to, check_value})
  end

  defp check_number(number, item_name, {:gte, check_value}) do
    check_number(number, item_name, {:greater_than_or_equal_to, check_value})
  end

  defp check_number(number, item_name, {:less_than, check_value}) do
    if number < check_value, do: true, else: %{item_name => "must be less than #{check_value}"}
  end

  defp check_number(number, item_name, {:lt, check_value}) do
    check_number(number, item_name, {:less_than, check_value})
  end

  defp check_number(number, item_name, {:less_than_or_equal_to, check_value}) do
    if number <= check_value,
      do: true,
      else: %{item_name => "must be less than or equal to #{check_value}"}
  end

  defp check_number(number, item_name, {:lte, check_value}) do
    check_number(number, item_name, {:less_than_or_equal_to, check_value})
  end

  defp check_number(number, item_name, {:max, check_value}) do
    check_number(number, item_name, {:less_than_or_equal_to, check_value})
  end

  defp check_number(_number, item_name, {check, _check_value}) do
    %{item_name => "unknwon check '#{check}'"}
  end

  @doc """
  Checks whether an item_name is a memeber of a list.

  ## Examples

      iex> Exop.ValidationChecks.check_in(%{a: 1}, :a, [1, 2, 3])
      true
  """
  @spec check_in(Keyword.t() | map(), atom() | String.t(), list()) :: true | check_error
  def check_in(check_items, item_name, check_list) when is_list(check_list) do
    check_item = get_check_item(check_items, item_name)

    if Enum.member?(check_list, check_item) do
      true
    else
      %{item_name => "must be one of #{inspect(check_list)}"}
    end
  end

  def check_in(_check_items, _item_name, _check_list), do: true

  @doc """
  Checks whether an item_name is not a memeber of a list.

  ## Examples

      iex> Exop.ValidationChecks.check_not_in(%{a: 4}, :a, [1, 2, 3])
      true
  """
  @spec check_not_in(Keyword.t() | map(), atom() | String.t(), list()) :: true | check_error
  def check_not_in(check_items, item_name, check_list) when is_list(check_list) do
    check_item = get_check_item(check_items, item_name)

    if Enum.member?(check_list, check_item) do
      %{item_name => "must not be included in #{inspect(check_list)}"}
    else
      true
    end
  end

  def check_not_in(_check_items, _item_name, _check_list), do: true

  @doc """
  Checks whether an item_name conforms the given format.

  ## Examples

      iex> Exop.ValidationChecks.check_format(%{a: "bar"}, :a, ~r/bar/)
      true
  """
  @spec check_format(Keyword.t() | map(), atom() | String.t(), Regex.t()) :: true | check_error
  def check_format(check_items, item_name, check) do
    check_item = get_check_item(check_items, item_name)

    if is_binary(check_item) do
      if Regex.match?(check, check_item) do
        true
      else
        %{item_name => "has invalid format"}
      end
    else
      true
    end
  end

  @doc """
  The alias for `check_format/3`.
  Checks whether an item_name conforms the given format.

  ## Examples

      iex> Exop.ValidationChecks.check_regex(%{a: "bar"}, :a, ~r/bar/)
      true
  """
  @spec check_regex(Keyword.t() | map(), atom() | String.t(), Regex.t()) :: true | check_error
  def check_regex(check_items, item_name, check) do
    check_format(check_items, item_name, check)
  end

  @doc """
  Checks an item_name over length constraints.

  ## Examples

      iex> Exop.ValidationChecks.check_length(%{a: "123"}, :a, %{min: 0})
      [true]

      iex> Exop.ValidationChecks.check_length(%{a: ~w(1 2 3)}, :a, %{in: 2..4})
      [true]

      iex> Exop.ValidationChecks.check_length(%{a: ~w(1 2 3)}, :a, %{is: 3, max: 4})
      [true, true]
  """
  @spec check_length(Keyword.t() | map(), atom() | String.t(), map()) :: true | [check_error]
  def check_length(check_items, item_name, checks) do
    check_item = get_check_item(check_items, item_name)

    actual_length = get_length(check_item)

    for {check, check_value} <- checks, into: [] do
      check_length(check, item_name, actual_length, check_value)
    end
  end

  @spec get_length(any) :: pos_integer
  defp get_length(param) when is_list(param), do: length(param)
  defp get_length(param) when is_binary(param), do: String.length(param)
  defp get_length(param) when is_atom(param), do: param |> Atom.to_string() |> get_length()
  defp get_length(param) when is_map(param), do: param |> Map.keys() |> get_length()
  defp get_length(param) when is_tuple(param), do: tuple_size(param)
  defp get_length(_param), do: {:error, :wrong_type}

  @spec check_length(atom(), atom() | String.t(), pos_integer, number) :: true | check_error
  defp check_length(_check, item_name, {:error, :wrong_type}, _check_value) do
    %{item_name => "length check supports only lists, binaries, atoms, maps and tuples"}
  end

  defp check_length(:min, item_name, actual_length, check_value) do
    check_length(:gte, item_name, actual_length, check_value)
  end

  defp check_length(:gte, item_name, actual_length, check_value) do
    actual_length >= check_value ||
      %{item_name => "length must be greater than or equal to #{check_value}"}
  end

  defp check_length(:gt, item_name, actual_length, check_value) do
    actual_length > check_value ||
      %{item_name => "length must be greater than #{check_value}"}
  end

  defp check_length(:max, item_name, actual_length, check_value) do
    check_length(:lte, item_name, actual_length, check_value)
  end

  defp check_length(:lte, item_name, actual_length, check_value) do
    actual_length <= check_value ||
      %{item_name => "length must be less than or equal to #{check_value}"}
  end

  defp check_length(:lt, item_name, actual_length, check_value) do
    actual_length < check_value ||
      %{item_name => "length must be less than #{check_value}"}
  end

  defp check_length(:is, item_name, actual_length, check_value) do
    actual_length == check_value || %{item_name => "length must be equal to #{check_value}"}
  end

  defp check_length(:in, item_name, actual_length, check_value) do
    Enum.member?(check_value, actual_length) ||
      %{item_name => "length must be in range #{check_value}"}
  end

  defp check_length(check, item_name, _actual_length, _check_value) do
    %{item_name => "unknown check '#{check}'"}
  end

  @doc """
  Checks whether an item is expected structure.

  ## Examples

      defmodule SomeStruct1, do: defstruct [:a, :b]
      defmodule SomeStruct2, do: defstruct [:b, :c]

      Exop.ValidationChecks.check_struct(%{a: %SomeStruct1{}}, :a, %SomeStruct1{})
      # true
      Exop.ValidationChecks.check_struct(%{a: %SomeStruct1{}}, :a, %SomeStruct2{})
      # false
  """
  @spec check_struct(Keyword.t() | map(), atom() | String.t(), struct()) :: true | check_error
  def check_struct(check_items, item_name, check) do
    check_items
    |> get_check_item(item_name)
    |> validate_struct(check, item_name)
  end

  @doc """
  Checks whether an item is valid over custom validation function.

  ## Examples

      iex> Exop.ValidationChecks.check_func(%{a: 1}, :a, fn(_contract, param)-> param > 0 end)
      true
      iex> Exop.ValidationChecks.check_func(%{a: 1}, :a, fn(_contract, param)-> is_nil(param) end)
      %{a: "isn't valid"}
      iex> Exop.ValidationChecks.check_func(%{a: -1}, :a, fn(_contract, _param)-> {:error, :my_error} end)
      %{a: :my_error}
      iex> Exop.ValidationChecks.check_func(%{a: -1, b: 1}, :a, fn(_contract, param_name, param_value)-> {param_name, param_value} == {:a, -1} end)
      true
      iex> Exop.ValidationChecks.check_func(%{a: -1, b: 1}, :b, fn(_contract, param_name, param_value)-> {param_name, param_value} != {:a, -1} end)
      true
  """
  @spec check_func(
          Keyword.t() | map(),
          atom() | String.t(),
          (Keyword.t() | map(), any -> true | false)
        ) :: true | check_error
  def check_func(check_items, item_name, check) do
    check_item = get_check_item(check_items, item_name)

    check_result =
      case :erlang.fun_info(check)[:arity] do
        1 ->
          check.(check_item)

        2 ->
          check.(check_items, check_item)

        _ ->
          check.(check_items, item_name, check_item)
      end

    case check_result do
      {:error, msg} -> %{item_name => msg}
      false -> %{item_name => "isn't valid"}
      _ -> true
    end
  end

  @doc """
  Checks whether a parameter's value exactly equals given value (with type equality).

  ## Examples

      iex> Exop.ValidationChecks.check_equals(%{a: 1}, :a, 1)
      true
  """
  @spec check_equals(Keyword.t() | map(), atom() | String.t(), any()) :: true | check_error
  def check_equals(check_items, item_name, check_value) do
    check_item = get_check_item(check_items, item_name)

    if check_item === check_value do
      true
    else
      %{item_name => "must be equal to #{inspect(check_value)}"}
    end
  end

  @doc """
  The alias for `check_equals/3`.
  Checks whether a parameter's value exactly equals given value (with type equality).

  ## Examples

      iex> Exop.ValidationChecks.check_exactly(%{a: 1}, :a, 1)
      true
  """
  @spec check_exactly(Keyword.t() | map(), atom() | String.t(), any()) :: true | check_error
  def check_exactly(check_items, item_name, check_value) do
    check_equals(check_items, item_name, check_value)
  end

  @spec check_allow_nil(Keyword.t() | map(), atom() | String.t(), boolean()) :: true | check_error
  def check_allow_nil(_check_items, _item_name, true), do: true

  def check_allow_nil(check_items, item_name, false) do
    check_item = get_check_item(check_items, item_name)

    !is_nil(check_item) || %{item_name => "doesn't allow nil"}
  end

  @spec validate_struct(any(), any(), atom() | String.t()) :: boolean()
  defp validate_struct(%struct{}, %struct{}, _item_name), do: true

  defp validate_struct(%struct{}, struct, _item_name) when is_atom(struct), do: true

  defp validate_struct(_item, _check, item_name), do: %{item_name => "is not expected struct"}

  @spec validate_uuid(binary()) :: boolean()
  defp validate_uuid(
         <<a1, a2, a3, a4, a5, a6, a7, a8, ?-, b1, b2, b3, b4, ?-, c1, c2, c3, c4, ?-, d1, d2, d3,
           d4, ?-, e1, e2, e3, e4, e5, e6, e7, e8, e9, e10, e11, e12>>
       ) do
    <<c(a1), c(a2), c(a3), c(a4), c(a5), c(a6), c(a7), c(a8), ?-, c(b1), c(b2), c(b3), c(b4), ?-,
      c(c1), c(c2), c(c3), c(c4), ?-, c(d1), c(d2), c(d3), c(d4), ?-, c(e1), c(e2), c(e3), c(e4),
      c(e5), c(e6), c(e7), c(e8), c(e9), c(e10), c(e11), c(e12)>>
  catch
    :error -> false
  else
    _ -> true
  end

  defp validate_uuid(_), do: false

  defp c(?0), do: ?0
  defp c(?1), do: ?1
  defp c(?2), do: ?2
  defp c(?3), do: ?3
  defp c(?4), do: ?4
  defp c(?5), do: ?5
  defp c(?6), do: ?6
  defp c(?7), do: ?7
  defp c(?8), do: ?8
  defp c(?9), do: ?9
  defp c(?A), do: ?a
  defp c(?B), do: ?b
  defp c(?C), do: ?c
  defp c(?D), do: ?d
  defp c(?E), do: ?e
  defp c(?F), do: ?f
  defp c(?a), do: ?a
  defp c(?b), do: ?b
  defp c(?c), do: ?c
  defp c(?d), do: ?d
  defp c(?e), do: ?e
  defp c(?f), do: ?f
  defp c(_), do: throw(:error)
end<|MERGE_RESOLUTION|>--- conflicted
+++ resolved
@@ -22,11 +22,6 @@
 
   @type check_error :: %{(atom() | String.t()) => String.t()}
 
-<<<<<<< HEAD
-=======
-  @known_types ~w(boolean integer float string tuple map struct list atom module function keyword uuid)a
-
->>>>>>> 49e45a5b
   @doc """
   Returns an check_item's value from either a Keyword or a Map by an atom-key.
 
@@ -127,39 +122,6 @@
     end
   end
 
-<<<<<<< HEAD
-=======
-  defp do_check_type(check_item, :boolean) when is_boolean(check_item), do: true
-  defp do_check_type(check_item, :integer) when is_integer(check_item), do: true
-  defp do_check_type(check_item, :float) when is_float(check_item), do: true
-  defp do_check_type(check_item, :string) when is_binary(check_item), do: true
-  defp do_check_type(check_item, :tuple) when is_tuple(check_item), do: true
-
-  defp do_check_type(%_{} = _check_item, :struct) do
-    IO.warn("type check with :struct is deprecated, please use :map instead")
-    true
-  end
-
-  defp do_check_type(_check_item, :struct) do
-    IO.warn("type check with :struct is deprecated, please use :map instead")
-    false
-  end
-
-  defp do_check_type(check_item, :map) when is_map(check_item), do: true
-  defp do_check_type(check_item, :list) when is_list(check_item), do: true
-  defp do_check_type(check_item, :atom) when is_atom(check_item), do: true
-  defp do_check_type(check_item, :function) when is_function(check_item), do: true
-  defp do_check_type([] = _check_item, :keyword), do: true
-  defp do_check_type([{atom, _} | _] = _check_item, :keyword) when is_atom(atom), do: true
-
-  defp do_check_type(check_item, :module) when is_atom(check_item) do
-    Code.ensure_loaded?(check_item)
-  end
-
-  defp do_check_type(check_item, :uuid) when is_binary(check_item), do: validate_uuid(check_item)
-  defp do_check_type(_, _), do: false
-
->>>>>>> 49e45a5b
   @doc """
   Checks an item_name over numericality constraints.
 
@@ -526,44 +488,4 @@
   defp validate_struct(%struct{}, struct, _item_name) when is_atom(struct), do: true
 
   defp validate_struct(_item, _check, item_name), do: %{item_name => "is not expected struct"}
-
-  @spec validate_uuid(binary()) :: boolean()
-  defp validate_uuid(
-         <<a1, a2, a3, a4, a5, a6, a7, a8, ?-, b1, b2, b3, b4, ?-, c1, c2, c3, c4, ?-, d1, d2, d3,
-           d4, ?-, e1, e2, e3, e4, e5, e6, e7, e8, e9, e10, e11, e12>>
-       ) do
-    <<c(a1), c(a2), c(a3), c(a4), c(a5), c(a6), c(a7), c(a8), ?-, c(b1), c(b2), c(b3), c(b4), ?-,
-      c(c1), c(c2), c(c3), c(c4), ?-, c(d1), c(d2), c(d3), c(d4), ?-, c(e1), c(e2), c(e3), c(e4),
-      c(e5), c(e6), c(e7), c(e8), c(e9), c(e10), c(e11), c(e12)>>
-  catch
-    :error -> false
-  else
-    _ -> true
-  end
-
-  defp validate_uuid(_), do: false
-
-  defp c(?0), do: ?0
-  defp c(?1), do: ?1
-  defp c(?2), do: ?2
-  defp c(?3), do: ?3
-  defp c(?4), do: ?4
-  defp c(?5), do: ?5
-  defp c(?6), do: ?6
-  defp c(?7), do: ?7
-  defp c(?8), do: ?8
-  defp c(?9), do: ?9
-  defp c(?A), do: ?a
-  defp c(?B), do: ?b
-  defp c(?C), do: ?c
-  defp c(?D), do: ?d
-  defp c(?E), do: ?e
-  defp c(?F), do: ?f
-  defp c(?a), do: ?a
-  defp c(?b), do: ?b
-  defp c(?c), do: ?c
-  defp c(?d), do: ?d
-  defp c(?e), do: ?e
-  defp c(?f), do: ?f
-  defp c(_), do: throw(:error)
 end