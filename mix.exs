defmodule Exop.Mixfile do
  use Mix.Project

  @description """
  A library that provides a few macros which allow
  you to encapsulate business logic and validate incoming
  params over predefined contract.
  """

  def project do
    [
      app: :exop,
      version: "0.5.1",
      elixir: "~> 1.3",
      name: "Exop",
      description: @description,
      package: package(),
      deps: deps(),
      source_url: "https://github.com/madeinussr/exop",
      docs: [extras: ["README.md"]],
      build_embedded: Mix.env() == :prod,
      start_permanent: Mix.env() == :prod
    ]
  end

  def application do
    [
      applications: [:logger]
    ]
  end

  defp deps do
    [
      {:mock, "~> 0.1.1", only: :test},
<<<<<<< HEAD
      {:ex_doc, "~> 0.12", only: [:dev, :test, :docs]}
=======
      {:ex_doc, "~> 0.12", only: [:dev, :test, :docs]},
      {:credo, "~> 0.9.1", only: [:dev, :test], runtime: false},
      {:dialyxir, "~> 0.5", only: [:dev, :test], runtime: false}
>>>>>>> a4063da7
    ]
  end

  defp package do
    [
      files: ["lib", "mix.exs", "README.md", "LICENSE"],
      maintainers: ["Andrey Chernykh"],
      licenses: ["MIT"],
      links: %{"Github" => "https://github.com/madeinussr/exop"}
    ]
  end
end<|MERGE_RESOLUTION|>--- conflicted
+++ resolved
@@ -32,13 +32,8 @@
   defp deps do
     [
       {:mock, "~> 0.1.1", only: :test},
-<<<<<<< HEAD
-      {:ex_doc, "~> 0.12", only: [:dev, :test, :docs]}
-=======
       {:ex_doc, "~> 0.12", only: [:dev, :test, :docs]},
-      {:credo, "~> 0.9.1", only: [:dev, :test], runtime: false},
       {:dialyxir, "~> 0.5", only: [:dev, :test], runtime: false}
->>>>>>> a4063da7
     ]
   end
 
