defmodule Exop.Operation do
  @moduledoc """
  Provides macros for an operation's contract definition and process/1 function.

  ## Example

      defmodule SomeOperation do
        use Exop.Operation

        parameter :param1, type: :integer, required: true
        parameter :param2, type: :string, length: %{max: 3}, format: ~r/foo/

        def process(params) do
          "This is the operation's result with one of the params = " <> params[:param1]
        end
      end
  """

  alias Exop.Validation

<<<<<<< HEAD
  @type interrupt_result :: {:interrupt, any}
  @type auth_result ::
          :ok
          | {:error, {:auth, :undefined_user}}
          | {:error, {:auth, :undefined_policy}}
          | {:error, {:auth, :undefined_action}}
          | {:error, {:auth, atom}}

=======
>>>>>>> a4063da7
  @doc """
  Operation's entry point. Takes defined contract as the single parameter.
  Contract itself is a `Keyword.t` list: `[param_name: param_value]`
  """
<<<<<<< HEAD
  @callback process(map()) ::
              {:ok, any}
              | Validation.validation_error()
              | interrupt_result
              | auth_result
=======
  @callback process(Keyword.t) :: {:ok, any} |
                                  Validation.validation_error |
                                  {:interrupt, any} |
                                  :ok |
                                  no_return
>>>>>>> a4063da7

  defmacro __using__(_opts) do
    quote do
      require Logger

      @behaviour unquote(__MODULE__)
      import unquote(__MODULE__)

      Module.register_attribute(__MODULE__, :contract, accumulate: true)
      Module.register_attribute(__MODULE__, :policy_module, [])
      Module.register_attribute(__MODULE__, :policy_action_name, [])

      @module_name __MODULE__

      @before_compile unquote(__MODULE__)
    end
  end

  defmacro __before_compile__(_env) do
    quote do
      alias Exop.Validation

      @type interrupt_result :: {:interrupt, any}
<<<<<<< HEAD
      @type auth_result ::
              :ok
              | {:error, {:auth, :undefined_user}}
              | {:error, {:auth, :undefined_policy}}
              | {:error, {:auth, :unknown_policy}}
              | {:error, {:auth, :unknown_action}}
              | {:error, {:auth, atom}}
=======
      @type auth_result :: :ok | no_return
                                  #  throws:
                                  #  {:error, {:auth, :undefined_user}}   |
                                  #  {:error, {:auth, :undefined_policy}} |
                                  #  {:error, {:auth, :unknown_policy}}   |
                                  #  {:error, {:auth, :unknown_action}}   |
                                  #  {:error, {:auth, atom}}
>>>>>>> a4063da7

      @exop_interruption :exop_interruption
      @exop_auth_error :exop_auth_error

      @spec contract :: list(map())
      def contract do
        @contract
      end

      @doc """
      Runs an operation's process/1 function after a contract validation
      """
      @spec run(Keyword.t() | map() | nil) ::
              {:ok, any} | Validation.validation_error() | interrupt_result | auth_result
      def run(received_params \\ [])

      def run(received_params) when is_list(received_params) do
        if Enum.uniq(Keyword.keys(received_params)) == Keyword.keys(received_params) do
          params = received_params |> resolve_defaults(@contract, received_params)
          params |> resolve_coercions(@contract, params) |> output
        else
          {:error, {:validation, %{params: "There are duplicates in received params list"}}}
        end
      end

      def run(received_params) when is_map(received_params) do
        received_params
        |> resolve_defaults(@contract, received_params)
        |> output
      end

      @spec run!(Keyword.t() | map() | nil) :: any | RuntimeError
      def run!(received_params \\ []) do
        case run(received_params) do
          {:ok, result} ->
            result

          {:error, {:validation, reasons}} ->
            raise(Validation.ValidationError, Validation.errors_message(reasons))

          result ->
            result
        end
      end

      @spec resolve_defaults(
              Keyword.t() | map(),
              list(%{name: atom, opts: Keyword.t()}),
              Keyword.t() | map()
            ) :: Keyword.t() | map()
      defp resolve_defaults(_received_params, [], resolved_params), do: resolved_params

      defp resolve_defaults(
             received_params,
             [%{name: contract_item_name, opts: contract_item_opts} | contract_tail],
             resolved_params
           ) do
        resolved_params =
          if Keyword.has_key?(contract_item_opts, :default) &&
               Exop.ValidationChecks.get_check_item(received_params, contract_item_name) == nil do
            contract_item_opts
            |> Keyword.get(:default)
            |> put_into_collection(resolved_params, contract_item_name)
          else
            resolved_params
          end

        resolve_defaults(received_params, contract_tail, resolved_params)
      end

      @spec resolve_coercions(
              Keyword.t() | map(),
              list(%{name: atom, opts: Keyword.t()}),
              Keyword.t() | map()
            ) :: Keyword.t() | map()
      defp resolve_coercions(_received_params, [], coerced_params), do: coerced_params

      defp resolve_coercions(
             received_params,
             [%{name: contract_item_name, opts: contract_item_opts} | contract_tail],
             coerced_params
           ) do
        coerced_params =
          if Keyword.has_key?(contract_item_opts, :coerce_with) do
            coerce_with = Keyword.get(contract_item_opts, :coerce_with)
<<<<<<< HEAD

            coerced_value =
              coerce_with.(Exop.ValidationChecks.get_check_item(coerced_params, contract_item_name))

=======
            coerced_value = coerce_with.(Exop.ValidationChecks.get_check_item(coerced_params, contract_item_name))
>>>>>>> a4063da7
            put_into_collection(coerced_value, coerced_params, contract_item_name)
          else
            coerced_params
          end

        resolve_coercions(received_params, contract_tail, coerced_params)
      end

      @spec put_into_collection(any, Keyword.t() | map(), atom) :: Keyword.t() | map()
      defp put_into_collection(value, collection, item_name) when is_map(collection) do
        Map.put(collection, item_name, value)
      end

      defp put_into_collection(value, collection, item_name) when is_list(collection) do
        Keyword.put(collection, item_name, value)
      end

      defp put_into_collection(_value, collection, _item_name), do: collection

      defp output(params) do
        output(params, Validation.valid?(@contract, params))
      end

      @spec output(Keyword.t() | map(), :ok | {:error, {:validation, map()}}) ::
              {:ok, any}
              | Validation.validation_error()
              | interrupt_result
      defp output(params, :ok = _validation_result) do
        try do
          result = params |> Enum.into(%{}) |> process()

          case result do
            {:error, reason} -> {:error, reason}
            {:ok, result} -> {:ok, result}
            _ -> {:ok, result}
          end
        catch
          {@exop_interruption, reason} -> {:interrupt, reason}
          {@exop_auth_error, reason} -> {:error, {:auth, reason}}
        end
      end

      defp output(_params, {:error, {:validation, errors}} = validation_result) do
        Logger.warn("#{@module_name} errors: \n#{Validation.errors_message(errors)}")
        validation_result
      end

      defp output(_params, validation_result) do
        validation_result
      end

      @spec defined_params(Keyword.t() | map()) :: map()
      def defined_params(received_params) when is_list(received_params) do
        keys_to_filter = Keyword.keys(received_params) -- Enum.map(@contract, & &1[:name])
        received_params |> Keyword.drop(keys_to_filter) |> Enum.into(%{})
      end

      def defined_params(received_params) when is_map(received_params) do
        keys_to_filter = Map.keys(received_params) -- Enum.map(@contract, & &1[:name])
        Map.drop(received_params, keys_to_filter)
      end

      @spec interrupt(any) :: :ok
      def interrupt(reason \\ nil) do
        throw({@exop_interruption, reason})
        :ok
      end

      @spec do_authorize(Exop.Policy.t(), atom, any, Keyword.t()) :: auth_result
      defp do_authorize(_policy, _action, nil, _opts),
        do: throw({@exop_auth_error, :undefined_user})

      defp do_authorize(nil, _action, _user, _opts),
        do: throw({@exop_auth_error, :undefined_policy})

      defp do_authorize(_policy, nil, _user, _opts),
        do: throw({@exop_auth_error, :undefined_action})

      defp do_authorize(policy, action, user, opts) do
        try do
          case apply(policy, :authorize, [action, user, opts]) do
            false -> throw({@exop_auth_error, action})
            true -> :ok
          end
        rescue
          UndefinedFunctionError -> throw({@exop_auth_error, :unknown_policy})
        end
      end
    end
  end

  @doc """
  Defines a parameter with `name` and `opts` in an operation contract.
  Options could include the parameter value checks and transformations (like coercion).

  ## Example
      parameter :some_param, type: :map, required: true

  ## Available checks are:

  #### type
  Checks whether a parameter's value is of declared type.
      parameter :some_param, type: :map

  #### required
  Checks the presence of a parameter in passed params collection.
      parameter :some_param, required: true

  #### default
  Checks if the parameter is missed and assigns default value to it if so.
      parameter :some_param, default: "default value"

  #### numericality
  Checks whether a parameter's value is a number and passes constraints (if constraints were defined).
      parameter :some_param, numericality: %{equal_to: 10, greater_than: 0,
                                             greater_than_or_equal_to: 10,
                                             less_than: 20,
                                             less_than_or_equal_to: 10}

  #### in
  Checks whether a parameter's value is within a given list.
      parameter :some_param, in: ~w(a b c)

  #### not_in
  Checks whether a parameter's value is not within a given list.
      parameter :some_param, not_in: ~w(a b c)

  #### format
  Checks wether parameter's value matches given regex.
      parameter :some_param, format: ~r/foo/

  #### length
  Checks the length of a parameter's value.
      parameter :some_param, length: %{min: 5, max: 10, is: 7, in: 5..8}

  #### inner
  Checks the inner of either Map or Keyword parameter.
      parameter :some_param, type: :map, inner: %{
        a: [type: :integer, required: true],
        b: [type: :string, length: %{min: 1, max: 6}]
      }

  #### struct
  Checks whether the given parameter is expected structure.
      parameter :some_param, struct: %SomeStruct{}

  #### func
  Checks whether an item is valid over custom validation function.
      parameter :some_param, func: &__MODULE__.your_validation/2

      def your_validation(_params, param), do: !is_nil(param)

  ## Coercion

  It is possible to coerce a parameter before the contract validation, all validation checks
  will be invoked on coerced parameter value.
  Since coercion changes a parameter before any validation has been invoked,
  default values are resolved (with `:default` option) before the coercion.
  The flow looks like: `Resolve param default value -> Coerce -> Validate coerced`

      parameter :some_param, default: 1, numericality: %{greater_than: 0}, coerce_with: &__MODULE__.coerce/1

      def coerce(x), do: x * 2

  _For more information and examples check out general Exop docs._
  """
<<<<<<< HEAD
  @spec parameter(atom, Keyword.t()) :: no_return
=======
>>>>>>> a4063da7
  defmacro parameter(name, opts \\ []) when is_atom(name) do
    quote bind_quoted: [name: name, opts: opts] do
      @contract %{name: name, opts: opts}
    end
  end

  @doc """
  Defines a policy that will be used for authorizing the possibility of a user
  to invoke an operation.
      defmodule ReadOperation do
        use Exop.Operation

        policy MyPolicy, :read

        parameter :user, required: true, struct: %User{}

        def process(_params) do
          authorize(params[:user])
          # make some reading...
        end
      end

  A policy itself might be:
      defmodule MyPolicy do
        use Exop.Policy

        def read(_user, _opts), do: true

        def write(_user, _opts), do: false
      end
  """
<<<<<<< HEAD
  @spec policy(Exop.Policy.t(), atom) :: no_return
=======
>>>>>>> a4063da7
  defmacro policy(policy_module, action_name) when is_atom(action_name) do
    quote bind_quoted: [policy_module: policy_module, action_name: action_name] do
      @policy_module policy_module
      @policy_action_name action_name
    end
  end

  @doc """
  Authorizes an action with predefined policy (see `policy` macro docs).
  If authorization fails, any code after (below) auth check will be postponed (an error `{:error, {:auth, _reason}}` will be returned immediately)
  """
<<<<<<< HEAD
  @spec authorize(any, Keyword.t() | nil) :: auth_result
=======
>>>>>>> a4063da7
  defmacro authorize(user, opts \\ []) do
    quote bind_quoted: [user: user, opts: opts] do
      do_authorize(@policy_module, @policy_action_name, user, opts)
    end
  end

  @doc """
  Returns policy that was defined in an operation.
  """
<<<<<<< HEAD
  @spec current_policy :: {Exop.Policy.t(), atom}
=======
>>>>>>> a4063da7
  defmacro current_policy do
    quote do
      {@policy_module, @policy_action_name}
    end
  end
end<|MERGE_RESOLUTION|>--- conflicted
+++ resolved
@@ -18,34 +18,16 @@
 
   alias Exop.Validation
 
-<<<<<<< HEAD
-  @type interrupt_result :: {:interrupt, any}
-  @type auth_result ::
-          :ok
-          | {:error, {:auth, :undefined_user}}
-          | {:error, {:auth, :undefined_policy}}
-          | {:error, {:auth, :undefined_action}}
-          | {:error, {:auth, atom}}
-
-=======
->>>>>>> a4063da7
   @doc """
   Operation's entry point. Takes defined contract as the single parameter.
   Contract itself is a `Keyword.t` list: `[param_name: param_value]`
   """
-<<<<<<< HEAD
   @callback process(map()) ::
-              {:ok, any}
-              | Validation.validation_error()
-              | interrupt_result
-              | auth_result
-=======
-  @callback process(Keyword.t) :: {:ok, any} |
+  {:ok, any} |
                                   Validation.validation_error |
                                   {:interrupt, any} |
                                   :ok |
                                   no_return
->>>>>>> a4063da7
 
   defmacro __using__(_opts) do
     quote do
@@ -69,15 +51,6 @@
       alias Exop.Validation
 
       @type interrupt_result :: {:interrupt, any}
-<<<<<<< HEAD
-      @type auth_result ::
-              :ok
-              | {:error, {:auth, :undefined_user}}
-              | {:error, {:auth, :undefined_policy}}
-              | {:error, {:auth, :unknown_policy}}
-              | {:error, {:auth, :unknown_action}}
-              | {:error, {:auth, atom}}
-=======
       @type auth_result :: :ok | no_return
                                   #  throws:
                                   #  {:error, {:auth, :undefined_user}}   |
@@ -85,7 +58,6 @@
                                   #  {:error, {:auth, :unknown_policy}}   |
                                   #  {:error, {:auth, :unknown_action}}   |
                                   #  {:error, {:auth, atom}}
->>>>>>> a4063da7
 
       @exop_interruption :exop_interruption
       @exop_auth_error :exop_auth_error
@@ -171,14 +143,7 @@
         coerced_params =
           if Keyword.has_key?(contract_item_opts, :coerce_with) do
             coerce_with = Keyword.get(contract_item_opts, :coerce_with)
-<<<<<<< HEAD
-
-            coerced_value =
-              coerce_with.(Exop.ValidationChecks.get_check_item(coerced_params, contract_item_name))
-
-=======
             coerced_value = coerce_with.(Exop.ValidationChecks.get_check_item(coerced_params, contract_item_name))
->>>>>>> a4063da7
             put_into_collection(coerced_value, coerced_params, contract_item_name)
           else
             coerced_params
@@ -345,10 +310,6 @@
 
   _For more information and examples check out general Exop docs._
   """
-<<<<<<< HEAD
-  @spec parameter(atom, Keyword.t()) :: no_return
-=======
->>>>>>> a4063da7
   defmacro parameter(name, opts \\ []) when is_atom(name) do
     quote bind_quoted: [name: name, opts: opts] do
       @contract %{name: name, opts: opts}
@@ -380,10 +341,6 @@
         def write(_user, _opts), do: false
       end
   """
-<<<<<<< HEAD
-  @spec policy(Exop.Policy.t(), atom) :: no_return
-=======
->>>>>>> a4063da7
   defmacro policy(policy_module, action_name) when is_atom(action_name) do
     quote bind_quoted: [policy_module: policy_module, action_name: action_name] do
       @policy_module policy_module
@@ -395,10 +352,6 @@
   Authorizes an action with predefined policy (see `policy` macro docs).
   If authorization fails, any code after (below) auth check will be postponed (an error `{:error, {:auth, _reason}}` will be returned immediately)
   """
-<<<<<<< HEAD
-  @spec authorize(any, Keyword.t() | nil) :: auth_result
-=======
->>>>>>> a4063da7
   defmacro authorize(user, opts \\ []) do
     quote bind_quoted: [user: user, opts: opts] do
       do_authorize(@policy_module, @policy_action_name, user, opts)
@@ -408,10 +361,6 @@
   @doc """
   Returns policy that was defined in an operation.
   """
-<<<<<<< HEAD
-  @spec current_policy :: {Exop.Policy.t(), atom}
-=======
->>>>>>> a4063da7
   defmacro current_policy do
     quote do
       {@policy_module, @policy_action_name}
